# LLMify-Code

**LLMify-Code** is a lightweight Python tool that transforms your local codebase into a single, well-structured text file—ready to be ingested by large language models like ChatGPT. Inspired by the need for tools like [Gitingest](https://github.com/cyclotruc/gitingest) but designed for **private repositories**, it enables secure, local code extraction for LLM processing without relying on third-party services. The tool extracts the entire directory tree and file contents (handling encoding issues gracefully) and can optionally count tokens using [tiktoken](https://github.com/openai/tiktoken). Output can be generated in plain text or JSON format.

This project was inspired by the personal need for a tool similar to Gitingest, but designed to work with private repositories and to be run locally, ensuring code privacy and security.

> **Note:** For more detailed documentation (architecture, usage guides, configuration, contribution guidelines, etc.), please see the contents of the `docs/` folder.

## Features

- **Enhanced CLI Experience:**  
  Built with [Typer](https://typer.tiangolo.com/) for a modern, user-friendly command-line interface.

- **Rich Terminal Output:**  
  Uses [Rich](https://rich.readthedocs.io/) to display attractive, informative log messages.

- **Configurable Ignore Rules:**  
  Loads ignore rules from a YAML configuration file. The script first checks for a configuration file (`llmify_config.yaml`) in the target directory; if not found, it falls back to the one in the project root. This design allows external projects to either use their own configuration or rely on a default one.

- **Output Format Options:**  
  Choose between plain text output (default) and JSON output (including the directory tree, file metadata, and token counts) via the `--output-format` option.

- **Tokenization Support:**  
  Optionally count tokens in the extracted output (using tiktoken) to help manage prompt sizes for LLMs.

- **Robust File Reading:**  
  Files are read with `errors="replace"` to gracefully handle any encoding issues.

## Repository Structure

```
LLMify-Code/
├── .github/                   # GitHub workflows and related files
<<<<<<< HEAD
├── docs/                      # Detailed documentation (overview, usage, config, etc.)
=======
>>>>>>> 725f35f9
├── src/
│   └── extractor/
│       ├── __init__.py        # Package initializer for extractor
│       └── llm_code_prep.py   # Main extraction script
├── tests/
│   └── test_extractor.py      # Unit tests for the extraction tool
├── CONTRIBUTING.md            # Contribution guidelines
├── llmify_config.yaml         # Default YAML configuration for ignore rules
├── README.md                  # This documentation file
└── requirements.txt           # Required Python packages with version numbers
```

## Installation

1. **Clone the Repository:**

   ```bash
   git clone https://github.com/marcoyuuu/LLMify-Code.git
   cd LLMify-Code
   ```

2. **(Optional) Create a Virtual Environment:**

   ```bash
   python -m venv venv
   source venv/bin/activate   # On Windows: venv\Scripts\activate
   ```

3. **Install Dependencies:**

   ```bash
   pip install -r requirements.txt
   ```

## Usage

Before running the script, ensure that Python can locate the `extractor` module by setting the `PYTHONPATH` to the `src/` directory.

### **Setting PYTHONPATH**

- **On Windows (PowerShell):**
  ```powershell
  $env:PYTHONPATH = "$PWD\src"
  ```
  *(This sets `PYTHONPATH` for the current session.)*

- **On Mac/Linux (Bash):**
  ```bash
  export PYTHONPATH="$(pwd)/src"
  ```
  *(To persist, add this to your shell’s startup file such as `.bashrc` or `.zshrc`.)*

### **Running LLMify-Code**

Run the tool using one of the following commands (from the project root). The script loads ignore rules from a YAML configuration file—first checking the target directory, then falling back to the project root.

#### **1. Plain Text Extraction (with Tokenization):**

```bash
python -m extractor.llm_code_prep --directory . --output codebase.txt --tokenize
```

**Sample Output:**
```
[21:42:30] Target directory: %s LLMify-Code
Configuration loaded from %s. llmify_config.yaml
Proceed with code extraction? [y/N]: y
[21:42:32] ✅ Code extracted successfully into %s codebase.txt
[21:42:33] Total token count: %s 6061
```

#### **2. JSON Extraction:**

```bash
python -m extractor.llm_code_prep --directory . --output codebase.json --output-format json
```

**Sample Output:**
```
[21:44:57] Target directory: %s LLMify-Code
Configuration loaded from %s. llmify_config.yaml
Proceed with code extraction? [y/N]: y
[21:44:59] ✅ JSON output generated successfully into %s codebase.json
```

#### **3. Plain Text Extraction (Without Tokenization):**

```bash
python -m extractor.llm_code_prep --directory . --output codebase.txt
```

**Sample Output:**
```
[21:48:09] Target directory: %s LLMify-Code
Configuration loaded from %s. llmify_config.yaml
Proceed with code extraction? [y/N]: y
[21:48:11] ✅ Code extracted successfully into %s codebase.txt
```

#### **4. Using a Custom Configuration File:**

If your target project does not include its own `llmify_config.yaml`, you can explicitly provide a path to one (for example, the default in LLMify-Code):

```bash
python -m extractor.llm_code_prep --directory "/path/to/TargetProject" --output codebase.txt --config "/path/to/LLMify-Code/llmify_config.yaml"
```

This ensures consistent ignore rules across multiple projects without copying the config file into every project.

## Configuration

LLMify-Code loads ignore rules from a YAML configuration file. The script first checks for a file named `llmify_config.yaml` in the target directory. If it’s not found there, it falls back to the `llmify_config.yaml` in the project root.

### **Example `llmify_config.yaml`:**

```yaml
# llmify_config.yaml
# This configuration file allows you to customize ignore rules for LLMify-Code.

ignored_dirs:
  - .github
  - .pytest_cache
  - .pytest_cache/v
  - .pytest_cache/v/cache
  - .venv
  - venv
  - __pycache__

ignored_files:
  - .pylintrc
  - .gitignore
  - codebase.txt
  - codebase.json
  - "*.pyc"
  - "*.pyd"
  - "*.so"
  - "llm_code_prep.py"  # Ignore the extraction script itself if desired
```

Adjust the `ignored_dirs` and `ignored_files` as needed.

## Testing

Unit tests are provided in the `tests/` directory. To run the tests, execute:

```bash
pytest
```

## Contributing

Contributions are welcome! Please follow these guidelines:

- Fork the repository and create your feature branch.
- Write tests for new features.
- Ensure your code adheres to [PEP 8](https://www.python.org/dev/peps/pep-0008/) standards.
- Open a pull request with a clear description of your changes.

See [CONTRIBUTING.md](CONTRIBUTING.md) for detailed instructions.

## License

This project is licensed under the MIT License. See the [LICENSE](LICENSE) file for details.

---

**LLMify-Code** – Making your code LLM-ready, one file at a time!

Happy Coding!<|MERGE_RESOLUTION|>--- conflicted
+++ resolved
@@ -31,10 +31,7 @@
 ```
 LLMify-Code/
 ├── .github/                   # GitHub workflows and related files
-<<<<<<< HEAD
 ├── docs/                      # Detailed documentation (overview, usage, config, etc.)
-=======
->>>>>>> 725f35f9
 ├── src/
 │   └── extractor/
 │       ├── __init__.py        # Package initializer for extractor
